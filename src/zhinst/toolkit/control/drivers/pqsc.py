# Copyright (C) 2020 Zurich Instruments
#
# This software may be modified and distributed under the terms
# of the MIT license. See the LICENSE file for details.

import numpy as np
import time
import logging

from .base import BaseInstrument
from ...interface import DeviceTypes
from ..node_tree import Parameter
from ..parsers import Parse

_logger = logging.getLogger(__name__)


class PQSC(BaseInstrument):
    """High-level driver for the Zurich Instruments PQSC.

        >>> import zhinst.toolkit as tk
        >>> pqsc = tk.PQSC("pqsc", "dev10000")
        >>> pqsc.setup()
        >>> pqsc.connect_device()
        >>> pqsc.nodetree
        >>> ...

    Arguments:
        name (str): Identifier for the PQSC.
        serial (str): Serial number of the device, e.g. 'dev1234'. The serial
            number can be found on the back panel of the instrument.
        discovery: an instance of ziDiscovery

    Attributes:
        ref_clock (:class:`zhinst.toolkit.control.node_tree.Parameter`):
            The intended reference clock source to be used as the
            frequency and time base reference. When the source is
            changed, all the instruments connected with ZSync links will
            be disconnected. The connection should be re-established
            manually. Can be either `0: "internal"` or `1: "external"`.\n
            `0: "internal"`: Internal 10 MHz clock\n
            `1: "external"`: An external clock. Provide a clean and stable
            10 MHz or 100 MHz reference to the appropriate back panel
            connector.
        ref_clock_actual (:class:`zhinst.toolkit.control.node_tree.Parameter`):
            The actual reference clock source. Can be either `0: "internal"`
            or `1: "external"`.\n
            `0: "internal"`: Internal 10 MHz clock\n
            `1: "external"`: An external clock.
        ref_clock_status (:class:`zhinst.toolkit.control.node_tree.Parameter`):
            Status of the reference clock. Can be either `0: "locked"`,
            `1: "error"` or `2: "busy"`.
        progress (:class:`zhinst.toolkit.control.node_tree.Parameter`):
            The fraction of the triggers generated so far.
        repetitions (:class:`zhinst.toolkit.control.node_tree.Parameter`):
            The number of triggers sent over ZSync ports. Must be
            between 1 and 4.3M (default: 1).
        holdoff (:class:`zhinst.toolkit.control.node_tree.Parameter`):
            The time in seconds between repeated triggers sent over ZSync
            ports. Hold-off time has a minimum value and a granularity
            of 100 ns. Note that the PQSC is disabled at the end of the
            hold-off time after sending out the last trigger. Therefore,
            the hold-off time should be long enough such that the PQSC
            is still enabled when the feedback arrives. Otherwise, the
            feedback cannot be processed (default: 100e-9).

    """

    def __init__(self, name: str, serial: str, discovery=None, **kwargs) -> None:
        super().__init__(name, DeviceTypes.PQSC, serial, discovery, **kwargs)
        self.ref_clock = None
        self.ref_clock_actual = None
        self.ref_clock_status = None
        self.progress = None
        self._enable = None
        self.repetitions = None
        self.holdoff = None

    def connect_device(self, nodetree: bool = True) -> None:
        """Connects the device to the data server.

        Keyword Arguments:
            nodetree (bool): A flag that specifies if all the parameters from
                the device's nodetree should be added to the object's attributes
                as `zhinst-toolkit` Parameters. (default: True)

        """
        super().connect_device(nodetree=nodetree)

    def factory_reset(self) -> None:
        """Loads the factory default settings."""
        super().factory_reset()

    def arm(self, repetitions=None, holdoff=None) -> None:
        """Prepare PQSC for triggering the instruments.

        This method configures the execution engine of the PQSC and
        clears the register bank. Optionally, the *number of triggers*
        and *hold-off time* can be set when specified as keyword
        arguments. If they are not specified, they are not changed.

        Note that the PQSC is disabled at the end of the hold-off time
        after sending out the last trigger. Therefore, the hold-off time
        should be long enough such that the PQSC is still enabled when
        the feedback arrives. Otherwise, the feedback cannot be processed.

        Keyword Arguments:
            repetitions (int): If specified, the number of triggers sent
                over ZSync ports will be set. (default: None)
            holdoff (double): If specified, the time between repeated
                triggers sent over ZSync ports will be set. It has a
                minimum value and a granularity of 100 ns. (default: None)

        """
        # Stop the PQSC if it is already running
        self.stop()
        if repetitions is not None:
            self.repetitions(int(repetitions))
        if holdoff is not None:
<<<<<<< HEAD
            if holdoff < 100e-9:
                raise ValueError(
                    "Hold-off time cannot be smaller than 100 ns!")
            elif holdoff % 100e-9 > 1e-10:
                raise ValueError("Hold-off time must be multiples of 100 ns!")
            else:
                self._set("execution/holdoff", holdoff)
=======
            self.holdoff(holdoff)
>>>>>>> 4b8d416a
        # Clear register bank
        self._set("feedback/registerbank/reset", 1)

    def run(self) -> None:
        """Start sending out triggers.

        This method activates the trigger generation to trigger all
        connected instruments over ZSync ports.
        """
        self._enable(True)

    def stop(self) -> None:
        """Stops the trigger generation."""
        self._enable(False)

    def wait_done(self, timeout: float = 10) -> None:
        """Wait until trigger generation and feedback processing is done.

        Keyword Arguments:
            timeout (int): The maximum waiting time in seconds for the
                PQSC (default: 10).

        """
        start_time = time.time()
        while self.is_running and start_time + timeout >= time.time():
            time.sleep(0.1)

    def check_ref_clock(self, blocking=True, timeout=30) -> None:
        """Check if reference clock is locked successfully.

        Keyword Arguments:
            blocking (bool): A flag that specifies if the program should
                be blocked until the reference clock is 'locked'.
                (default: True)
            timeout (int): Maximum time in seconds the program waits
                when `blocking` is set to `True`. (default: 30)

        """
        self._check_ref_clock(blocking=blocking, timeout=timeout)

    def check_zsync_connection(self, ports=0, blocking=True, timeout=30) -> None:
        """Check if the ZSync connection on the given port is successful.

        This function checks the current status of the instrument
        connected to the given port.

        Keyword Arguments:
            ports (list) or (int): The port numbers to check the ZSync
                connection for. It can either be a single port number given
                as integer or a list of several port numbers. (default: 0)
            blocking (bool): A flag that specifies if the program should
                be blocked until the status is 'connected'.
                (default: False)
            timeout (int): Maximum time in seconds the program waits
                when `blocking` is set to `True`. (default: 30)

        """
        if type(ports) is not list:
            ports = [ports]
        for port in ports:
            zsync_connection_status = self._get(f"zsyncs/{port}/connection/status")
            start_time = time.time()
            while (
                blocking
                and start_time + timeout >= time.time()
                and zsync_connection_status != 2
            ):
                time.sleep(1)
                # Check again if status is 'connected' and update the variable.
                zsync_connection_status = self._get(f"zsyncs/{port}/connection/status")
            # Throw an exception if the instrument is still not connected after timeout
            if zsync_connection_status != 2:
                raise Exception(
                    f"Check ZSync connection to the instrument on port {port} "
                    f"(port {port + 1} on the rear panel) of PQSC."
                )
            else:
                _logger.info(
                    f"ZSync connection to the instrument on port {port} "
                    f"(port {port + 1} on the rear panel) of PQSC is successful"
                )

    def _init_settings(self):
        """Sets initial device settings on startup."""
        pass

    def _init_params(self):
        """Initialize parameters associated with device nodes."""
        super()._init_params()
        self.ref_clock = Parameter(
            self,
            self._get_node_dict(f"system/clocks/referenceclock/in/source"),
            device=self,
            auto_mapping=True,
        )
        self.ref_clock_actual = Parameter(
            self,
            self._get_node_dict(
                f"system/clocks/referenceclock/in/sourceactual"),
            device=self,
            auto_mapping=True,
        )
        self.ref_clock_status = Parameter(
            self,
            self._get_node_dict(f"system/clocks/referenceclock/in/status"),
            device=self,
            get_parser=Parse.get_locked_status,
        )
        self.progress = Parameter(
            self,
            self._get_node_dict(f"execution/progress"),
            device=self,
        )
        self._enable = Parameter(
            self,
            self._get_node_dict(f"execution/enable"),
            device=self,
            set_parser=Parse.set_true_false,
            get_parser=Parse.get_true_false,
        )
        self.repetitions = Parameter(
            self,
            self._get_node_dict(f"execution/repetitions"),
            device=self,
            set_parser=[
                lambda v: Parse.greater_equal(v, 1),
                lambda v: Parse.smaller_equal(v, 2 ** 32 - 1),
            ],
        )
        self.holdoff = Parameter(
            self,
            self._get_node_dict(f"execution/holdoff"),
            device=self,
            set_parser=[
                lambda v: Parse.greater_equal(v, 100e-9),
                lambda v: Parse.multiple_of(v, 100e-9, "nearest"),
            ],
        )

    @property
    def is_running(self):
        return self._enable()<|MERGE_RESOLUTION|>--- conflicted
+++ resolved
@@ -117,17 +117,7 @@
         if repetitions is not None:
             self.repetitions(int(repetitions))
         if holdoff is not None:
-<<<<<<< HEAD
-            if holdoff < 100e-9:
-                raise ValueError(
-                    "Hold-off time cannot be smaller than 100 ns!")
-            elif holdoff % 100e-9 > 1e-10:
-                raise ValueError("Hold-off time must be multiples of 100 ns!")
-            else:
-                self._set("execution/holdoff", holdoff)
-=======
             self.holdoff(holdoff)
->>>>>>> 4b8d416a
         # Clear register bank
         self._set("feedback/registerbank/reset", 1)
 
@@ -188,7 +178,8 @@
         if type(ports) is not list:
             ports = [ports]
         for port in ports:
-            zsync_connection_status = self._get(f"zsyncs/{port}/connection/status")
+            zsync_connection_status = self._get(
+                f"zsyncs/{port}/connection/status")
             start_time = time.time()
             while (
                 blocking
@@ -197,7 +188,8 @@
             ):
                 time.sleep(1)
                 # Check again if status is 'connected' and update the variable.
-                zsync_connection_status = self._get(f"zsyncs/{port}/connection/status")
+                zsync_connection_status = self._get(
+                    f"zsyncs/{port}/connection/status")
             # Throw an exception if the instrument is still not connected after timeout
             if zsync_connection_status != 2:
                 raise Exception(
